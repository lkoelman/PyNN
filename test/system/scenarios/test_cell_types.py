--- conflicted
+++ resolved
@@ -1,7 +1,7 @@
 
 import numpy
 import quantities as pq
-<<<<<<< HEAD
+
 from registry import register
     
 @register(include_only=['hardware.brainscales'])
@@ -28,9 +28,6 @@
 def test_EIF_cond_exp_isfa_ista_default_values(sim, plot_figure=False):
     ifcell  = sim.EIF_cond_exp_isfa_ista()
     sim.run(10.0)
-=======
-from .registry import register
->>>>>>> b8af8ee5
 
 @register(include_only=['hardware.brainscales'])
 def test_SpikeSourceArray(sim, plot_figure=False):
