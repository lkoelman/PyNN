--- conflicted
+++ resolved
@@ -106,152 +106,6 @@
         """
         docstring needed
         """
-<<<<<<< HEAD
-=======
-        if isinstance(self.source, basestring):
-            assert distance_matrix is not None            
-            if expand_distances(self.source):            
-                d = distance_matrix.as_array(sub_mask, expand=True)
-            else:
-                d = distance_matrix.as_array(sub_mask)
-            values = eval(self.source)
-            return values
-        elif callable(self.source):
-            assert distance_matrix is not None
-            d      = distance_matrix.as_array(sub_mask)
-            values = self.source(d)
-            return values
-        elif numpy.isscalar(self.source):
-            if sub_mask is None:
-                values = numpy.ones((self.local_mask.sum(),))*self.source
-            else:
-                values = numpy.ones((len(sub_mask),))*self.source
-            return values # seems a bit wasteful to return an array of identical values
-        elif isinstance(self.source, RandomDistribution):
-            if sub_mask is None:
-                values = self.source.next(N, mask_local=self.local_mask)
-            else:
-                data  = self.source.next(N, mask_local=self.local_mask)
-                if type(data) == numpy.float:
-                    data = numpy.array([data])
-                values = data[sub_mask]
-            return values
-        elif isinstance(self.source, numpy.ndarray):
-            if len(self.source.shape) == 1: # for OneToOneConnector or AllToAllConnector used from or to only one Neuron   
-                ## First we reshape the data, and reinit the source_iterator. This is a patch since data are selected according
-                ## to the post_synaptic index with local_mask. So therefore, the weights should be in the form of a matrix of size
-                ## n_pre lines and n_post columns. If this is a vector, we need to transpose it. 
-                self.source = self.source.reshape((len(self.source), 1)) 
-                self.source_iterator = iter(self.source)
-            if len(self.source.shape) == 2:
-                source_row = self.source_iterator.next()
-                values     = source_row[self.local_mask]
-            else:
-                raise Exception()
-            if sub_mask is not None:
-                values = values[sub_mask]
-            return values
-        else:
-            raise Exception("Invalid source (%s)" % type(self.source))
-
-    def get_safe(self, N, distance_matrix=None, sub_mask=None):
-        return self.check(self.extract(N, distance_matrix, sub_mask))
-    
-    def get(self, N, distance_matrix=None, sub_mask=None):
-        return self.extract(N, distance_matrix, sub_mask)
-
-
-class WeightGenerator(ConnectionAttributeGenerator):
-    """Generator for synaptic weights. %s""" % ConnectionAttributeGenerator.__doc__
-    
-    def __init__(self, source, local_mask, projection, safe=True):
-        ConnectionAttributeGenerator.__init__(self, source, local_mask, safe)
-        self.projection     = projection
-        self.is_conductance = common.is_conductance(projection.post.all_cells[0])
-      
-    def check(self, weight):
-        if weight is None:
-            weight = DEFAULT_WEIGHT
-        if core.is_listlike(weight):
-            weight     = numpy.array(weight)
-            nan_filter = (1-numpy.isnan(weight)).astype(bool) # weight arrays may contain NaN, which should be ignored
-            filtered_weight = weight[nan_filter]
-            all_negative = (filtered_weight<=0).all()
-            all_positive = (filtered_weight>=0).all()
-            if not (all_negative or all_positive):
-                raise errors.InvalidWeightError("Weights must be either all positive or all negative")
-        elif numpy.isscalar(weight):
-            all_positive = weight >= 0
-            all_negative = weight < 0
-        else:
-            raise Exception("Weight must be a number or a list/array of numbers.")
-        if self.is_conductance or self.projection.synapse_type == 'excitatory':
-            if not all_positive:
-                raise errors.InvalidWeightError("Weights must be positive for conductance-based and/or excitatory synapses")
-        elif self.is_conductance==False and self.projection.synapse_type == 'inhibitory':
-            if not all_negative:
-                raise errors.InvalidWeightError("Weights must be negative for current-based, inhibitory synapses")
-        else: # is_conductance is None. This happens if the cell does not exist on the current node.
-            logger.debug("Can't check weight, conductance status unknown.")
-        return weight
-    
-
-class DelayGenerator(ConnectionAttributeGenerator):
-    """Generator for synaptic delays. %s""" % ConnectionAttributeGenerator.__doc__
-
-    def __init__(self, source, local_mask, kernel, safe=True):
-        ConnectionAttributeGenerator.__init__(self, source, local_mask, safe)
-        assert hasattr(kernel, "min_delay")
-        self.kernel = kernel
-        
-    def check(self, delay):
-        min_delay = self.kernel.min_delay
-        max_delay = self.kernel.max_delay
-        all_negative = (delay<=max_delay).all()
-        all_positive = (delay>=min_delay).all()# If the delay is too small , we have to throw an error
-        if not (all_negative and all_positive):
-            raise errors.ConnectionError("delay (%s) is out of range [%s,%s]" % (delay, min_delay, max_delay))
-        return delay
-
-
-class ProbaGenerator(ConnectionAttributeGenerator):
-    pass
-
-
-class DistanceMatrix(object):
-    # should probably move to space module
-    
-    def __init__(self, B, space, mask=None):
-        assert B.shape[0] == 3, B.shape
-        self.space = space
-        if mask is not None:
-            self.B = B[:,mask]
-        else:
-            self.B = B
-        
-    def as_array(self, sub_mask=None, expand=False):
-        if self._distance_matrix is None and self.A is not None:
-            if sub_mask is None:
-                self._distance_matrix = self.space.distances(self.A, self.B, expand)
-            else:
-                self._distance_matrix = self.space.distances(self.A, self.B[:,sub_mask], expand)
-            if expand:
-                N = self._distance_matrix.shape[2]
-                self._distance_matrix = self._distance_matrix.reshape((3, N))
-            else:
-                self._distance_matrix = self._distance_matrix[0]
-        return self._distance_matrix
-        
-    def set_source(self, A):
-        assert A.shape == (3,), A.shape
-        self.A = A
-        self._distance_matrix = None        
-
-
-class Connector(object):
-    
-    def __init__(self, weights=0.0, delays=None, space=Space(), safe=True, verbose=False):
->>>>>>> f481761e
         self.weights = weights
         if self.weights is None:
             self.weights = DEFAULT_WEIGHT
@@ -487,21 +341,13 @@
         """
         Create a new connector.
         """
-<<<<<<< HEAD
         Connector.__init__(self, weights, delays, space, safe, callback)
-        assert isinstance(d_expression, str)
+        assert isinstance(d_expression, str) or callable(d_expression)
         assert isinstance(allow_self_connections, bool)
-        try:
-            d = 0; assert 0 <= eval(d_expression), eval(d_expression)
-            d = 1e12; assert 0 <= eval(d_expression), eval(d_expression)
-=======
-        Connector.__init__(self, weights, delays, space, safe, verbose)
-        assert isinstance(d_expression, str) or callable(d_expression)
         try:
             if isinstance(d_expression, str) and not expand_distances(d_expression):
                 d = 0; assert 0 <= eval(d_expression), eval(d_expression)
                 d = 1e12; assert 0 <= eval(d_expression), eval(d_expression)
->>>>>>> f481761e
         except ZeroDivisionError, err:
             raise ZeroDivisionError("Error in the distance expression %s. %s" % (d_expression, err))
         self.d_expression = d_expression
