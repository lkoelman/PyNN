"""
Definition of default parameters (and hence, standard parameter names) for
standard cell models.

Plain integrate-and-fire models:
    IF_curr_exp
    IF_curr_alpha
    IF_cond_exp
    IF_cond_alpha
    
Integrate-and-fire with adaptation:
    IF_cond_exp_gsfa_grr
    EIF_cond_alpha_isfa_ista
    EIF_cond_exp_isfa_ista    
    
Integrate-and-fire model for use with the FACETS hardware
    IF_facets_hardware1
    
Hodgkin-Huxley model
    HH_cond_exp

Spike sources (input neurons) 
    SpikeSourcePoisson
    SpikeSourceArray
    SpikeSourceInhGamma

:copyright: Copyright 2006-2012 by the PyNN team, see AUTHORS.
:license: CeCILL, see LICENSE for details.
"""

from pyNN.standardmodels import StandardCellType
from pyNN.parameters import Sequence

class IF_curr_alpha(StandardCellType):
    """
    Leaky integrate and fire model with fixed threshold and alpha-function-
    shaped post-synaptic current.
    """
    
    default_parameters = {
        'v_rest'     : -65.0,   # Resting membrane potential in mV. 
        'cm'         :   1.0,   # Capacity of the membrane in nF
        'tau_m'      :  20.0,   # Membrane time constant in ms.
        'tau_refrac' :   0.1,   # Duration of refractory period in ms. 
        'tau_syn_E'  :   0.5,   # Rise time of the excitatory synaptic alpha function in ms.
        'tau_syn_I'  :   0.5,   # Rise time of the inhibitory synaptic alpha function in ms.
        'i_offset'   :   0.0,   # Offset current in nA
        'v_reset'    : -65.0,   # Reset potential after a spike in mV.
        'v_thresh'   : -50.0,   # Spike threshold in mV.
    }
    recordable = ['spikes', 'v']
    conductance_based = False
    default_initial_values = {
        'v': -65.0, #'v_rest',
    }

class IF_curr_exp(StandardCellType):
    """
    Leaky integrate and fire model with fixed threshold and
    decaying-exponential post-synaptic current. (Separate synaptic currents for
    excitatory and inhibitory synapses.
    """
    
    default_parameters = {
        'v_rest'     : -65.0,   # Resting membrane potential in mV. 
        'cm'         : 1.0,     # Capacity of the membrane in nF
        'tau_m'      : 20.0,    # Membrane time constant in ms.
        'tau_refrac' : 0.1,     # Duration of refractory period in ms. 
        'tau_syn_E'  : 5.0,     # Decay time of excitatory synaptic current in ms.
        'tau_syn_I'  : 5.0,     # Decay time of inhibitory synaptic current in ms.
        'i_offset'   : 0.0,     # Offset current in nA
        'v_reset'    : -65.0,   # Reset potential after a spike in mV.
        'v_thresh'   : -50.0,   # Spike threshold in mV.
    }
    recordable = ['spikes', 'v']
    conductance_based = False
    default_initial_values = {
        'v': -65.0, #'v_rest',
    }

class IF_cond_alpha(StandardCellType):
    """
    Leaky integrate and fire model with fixed threshold and alpha-function-
    shaped post-synaptic conductance.
    """
    
    default_parameters = {
        'v_rest'     : -65.0,   # Resting membrane potential in mV. 
        'cm'         : 1.0,     # Capacity of the membrane in nF
        'tau_m'      : 20.0,    # Membrane time constant in ms.
        'tau_refrac' : 0.1,     # Duration of refractory period in ms.
        'tau_syn_E'  : 0.3,     # Rise time of the excitatory synaptic alpha function in ms.
        'tau_syn_I'  : 0.5,     # Rise time of the inhibitory synaptic alpha function in ms.
        'e_rev_E'    : 0.0,     # Reversal potential for excitatory input in mV
        'e_rev_I'    : -70.0,   # Reversal potential for inhibitory input in mV
        'v_thresh'   : -50.0,   # Spike threshold in mV.
        'v_reset'    : -65.0,   # Reset potential after a spike in mV.
        'i_offset'   : 0.0,     # Offset current in nA
    }
    recordable = ['spikes', 'v', 'gsyn_exc', 'gsyn_inh']
    default_initial_values = {
        'v': -65.0, #'v_rest',
        'gsyn_exc': 0.0,
        'gsyn_inh': 0.0,
    }
    
class IF_cond_exp(StandardCellType):
    """
    Leaky integrate and fire model with fixed threshold and 
    exponentially-decaying post-synaptic conductance.
    """
    
    default_parameters = {
        'v_rest'     : -65.0,   # Resting membrane potential in mV. 
        'cm'         : 1.0,     # Capacity of the membrane in nF
        'tau_m'      : 20.0,    # Membrane time constant in ms.
        'tau_refrac' : 0.1,     # Duration of refractory period in ms.
        'tau_syn_E'  : 5.0,     # Decay time of the excitatory synaptic conductance in ms.
        'tau_syn_I'  : 5.0,     # Decay time of the inhibitory synaptic conductance in ms.
        'e_rev_E'    : 0.0,     # Reversal potential for excitatory input in mV
        'e_rev_I'    : -70.0,   # Reversal potential for inhibitory input in mV
        'v_thresh'   : -50.0,   # Spike threshold in mV.
        'v_reset'    : -65.0,   # Reset potential after a spike in mV.
        'i_offset'   : 0.0,     # Offset current in nA
    }
    recordable = ['spikes', 'v', 'gsyn_exc', 'gsyn_inh']
    default_initial_values = {
        'v': -65.0, #'v_rest',
        'gsyn_exc': 0.0,
        'gsyn_inh': 0.0,
    }

class IF_cond_exp_gsfa_grr(StandardCellType):
    """
    Linear leaky integrate and fire model with fixed threshold,
    decaying-exponential post-synaptic conductance, conductance based
    spike-frequency adaptation, and a conductance-based relative refractory
    mechanism.

    See: Muller et al (2007) Spike-frequency adapting neural ensembles: Beyond
    mean-adaptation and renewal theories. Neural Computation 19: 2958-3010.

    See also: EIF_cond_alpha_isfa_ista
    """
    
    default_parameters = {
        'v_rest'     : -65.0,   # Resting membrane potential in mV. 
        'cm'         : 1.0,     # Capacity of the membrane in nF
        'tau_m'      : 20.0,    # Membrane time constant in ms.
        'tau_refrac' : 0.1,     # Duration of refractory period in ms.
        'tau_syn_E'  : 5.0,     # Decay time of the excitatory synaptic conductance in ms.
        'tau_syn_I'  : 5.0,     # Decay time of the inhibitory synaptic conductance in ms.
        'e_rev_E'    : 0.0,     # Reversal potential for excitatory input in mV
        'e_rev_I'    : -70.0,   # Reversal potential for inhibitory input in mV
        'v_thresh'   : -50.0,   # Spike threshold in mV.
        'v_reset'    : -65.0,   # Reset potential after a spike in mV.
        'i_offset'   : 0.0,     # Offset current in nA
        'tau_sfa'    : 100.0,   # Time constant of spike-frequency adaptation in ms
        'e_rev_sfa'  : -75.0,   # spike-frequency adaptation conductance reversal potential in mV
        'q_sfa'      : 15.0,    # Quantal spike-frequency adaptation conductance increase in nS
        'tau_rr'     : 2.0,     # Time constant of the relative refractory mechanism in ms
        'e_rev_rr'   : -75.0,   # relative refractory mechanism conductance reversal potential in mV
        'q_rr'       : 3000.0   # Quantal relative refractory conductance increase in nS   
    }
    recordable = ['spikes', 'v', 'gsyn_exc', 'gsyn_inh']
    default_initial_values = {
        'v': -65.0, #'v_rest',
        'gsyn_exc': 0.0,
        'gsyn_inh': 0.0,
    }
    
class IF_facets_hardware1(StandardCellType):
    """
    Leaky integrate and fire model with conductance-based synapses and fixed 
    threshold as it is resembled by the FACETS Hardware Stage 1. 
    
    The following parameters can be assumed for a corresponding software
    simulation: cm = 0.2 nF, tau_refrac = 1.0 ms, e_rev_E = 0.0 mV.  
    For further details regarding the hardware model see the FACETS-internal Wiki:
    https://facets.kip.uni-heidelberg.de/private/wiki/index.php/WP7_NNM
    """
    
    default_parameters = {
        'g_leak'    :   40.0,     # nS
        'tau_syn_E' :   30.0,     # ms
        'tau_syn_I' :   30.0,     # ms
        'v_reset'   :  -80.0,     # mV
        'e_rev_I'   :  -80.0,     # mV,
        'v_rest'    :  -65.0,     # mV
        'v_thresh'  :  -55.0      # mV
    }
    recordable = ['spikes', 'v', 'gsyn_exc', 'gsyn_inh']
    default_initial_values = {
        'v': -65.0, #'v_rest',
        'gsyn_exc': 0.0,
        'gsyn_inh': 0.0,
    }

class HH_cond_exp(StandardCellType):
    """Single-compartment Hodgkin-Huxley model.
    Reference: 
    Traub & Miles, Neuronal Networks of the Hippocampus, Cambridge, 1991.
    """
    
    default_parameters = {
        'gbar_Na'   : 20.0, # uS
        'gbar_K'    : 6.0,  # uS
        'g_leak'    : 0.01, # uS
        'cm'        : 0.2,  # nF
        'v_offset'  : -63.0, # mV
        'e_rev_Na'  : 50.0,
        'e_rev_K'   : -90.0,
        'e_rev_leak': -65.0,
        'e_rev_E'   : 0.0,
        'e_rev_I'   : -80.0,
        'tau_syn_E' : 0.2, # ms
        'tau_syn_I' : 2.0,
        'i_offset'  : 0.0, # nA
    }
    recordable = ['spikes', 'v', 'gsyn_exc', 'gsyn_inh']
    default_initial_values = {
        'v': -65.0, #'v_rest',
        'gsyn_exc': 0.0,
        'gsyn_inh': 0.0,
    }

class EIF_cond_alpha_isfa_ista(StandardCellType):
    """
    Exponential integrate and fire neuron with spike triggered and
    sub-threshold adaptation currents (isfa, ista reps.) according to:
    
    Brette R and Gerstner W (2005) Adaptive Exponential Integrate-and-Fire Model
    as an Effective Description of Neuronal Activity. J Neurophysiol 94:3637-3642

    See also: IF_cond_exp_gsfa_grr, EIF_cond_exp_isfa_ista
    """
    
    default_parameters = {
        'cm'        : 0.281,  # Capacitance of the membrane in nF
        'tau_refrac': 0.1,    # Duration of refractory period in ms.
        'v_spike'   : -40.0,    # Spike detection threshold in mV.
        'v_reset'   : -70.6,  # Reset value for V_m after a spike. In mV.
        'v_rest'    : -70.6,  # Resting membrane potential (Leak reversal potential) in mV.
        'tau_m'     : 9.3667, # Membrane time constant in ms
        'i_offset'  : 0.0,    # Offset current in nA
        'a'         : 4.0,    # Subthreshold adaptation conductance in nS.
        'b'         : 0.0805, # Spike-triggered adaptation in nA
        'delta_T'   : 2.0,    # Slope factor in mV
        'tau_w'     : 144.0,  # Adaptation time constant in ms
        'v_thresh'  : -50.4,  # Spike initiation threshold in mV
        'e_rev_E'   : 0.0,    # Excitatory reversal potential in mV.
        'tau_syn_E' : 5.0,    # Rise time of excitatory synaptic conductance in ms (alpha function).
        'e_rev_I'   : -80.0,  # Inhibitory reversal potential in mV.
        'tau_syn_I' : 5.0,    # Rise time of the inhibitory synaptic conductance in ms (alpha function).
    }
    recordable = ['spikes', 'v', 'w', 'gsyn_exc', 'gsyn_inh']
    default_initial_values = {
        'v': -70.6, #'v_rest',
        'w': 0.0,
        'gsyn_exc': 0.0,
        'gsyn_inh': 0.0,
    }

class EIF_cond_exp_isfa_ista(StandardCellType):
    """
    Exponential integrate and fire neuron with spike triggered and
    sub-threshold adaptation currents (isfa, ista reps.) according to:
    
    Brette R and Gerstner W (2005) Adaptive Exponential Integrate-and-Fire Model
    as an Effective Description of Neuronal Activity. J Neurophysiol 94:3637-3642

    See also: IF_cond_exp_gsfa_grr, EIF_cond_alpha_isfa_ista
    """
    
    default_parameters = {
        'cm'        : 0.281,  # Capacitance of the membrane in nF
        'tau_refrac': 0.1,    # Duration of refractory period in ms.
        'v_spike'   : -40.0,    # Spike detection threshold in mV.
        'v_reset'   : -70.6,  # Reset value for V_m after a spike. In mV.
        'v_rest'    : -70.6,  # Resting membrane potential (Leak reversal potential) in mV.
        'tau_m'     : 9.3667, # Membrane time constant in ms
        'i_offset'  : 0.0,    # Offset current in nA
        'a'         : 4.0,    # Subthreshold adaptation conductance in nS.
        'b'         : 0.0805, # Spike-triggered adaptation in nA
        'delta_T'   : 2.0,    # Slope factor in mV
        'tau_w'     : 144.0,  # Adaptation time constant in ms
        'v_thresh'  : -50.4,  # Spike initiation threshold in mV
        'e_rev_E'   : 0.0,    # Excitatory reversal potential in mV.
        'tau_syn_E' : 5.0,    # Decay time constant of excitatory synaptic conductance in ms.
        'e_rev_I'   : -80.0,  # Inhibitory reversal potential in mV.
        'tau_syn_I' : 5.0,    # Decay time constant of the inhibitory synaptic conductance in ms.
    }
    recordable = ['spikes', 'v', 'w', 'gsyn_exc', 'gsyn_inh']
    default_initial_values = {
        'v': -70.6, #'v_rest',
        'w': 0.0,
        'gsyn_exc': 0.0,
        'gsyn_inh': 0.0,
    }


<<<<<<< HEAD
class Izhikevich(StandardCellType):
    """
    Izhikevich spiking model with a quadratic non-linearity according to:

    E. Izhikevich (2003), IEEE transactions on neural networks, 14(6) 
=======
class Izikevich(StandardCellType):
    """
    Izikevich spiking model with a quadratic non-linearity according to:

    E. Izikevich (2003), IEEE transactions on neural networks, 14(6) 
>>>>>>> 44767c49

    Synapses are modeled as dirac, as in the original model
    """

    default_parameters = {
        'a'        : 0.02,     
        'b'        : 0.2,     
        'v_reset'  : -65.0,   
        'd'        :   2.,
        'tau_refrac' : 0.1       
    }
    recordable        = ['spikes', 'v', 'u']
    conductance_based = False

    default_initial_values = {
        'v': -65.0, 
        'u': 0.0
    }  


class SpikeSourcePoisson(StandardCellType):
    """Spike source, generating spikes according to a Poisson process."""

    default_parameters = {
        'rate'     : 1.0,     # Mean spike frequency (Hz)
        'start'    : 0.0,     # Start time (ms)
        'duration' : 1e10      # Duration of spike sequence (ms)
    }
    recordable = ['spikes']
    injectable = False
    synapse_types = ()


class SpikeSourceInhGamma(StandardCellType):
    """
    Spike source, generating realizations of an inhomogeneous gamma process,
    employing the thinning method.

    See: Muller et al (2007) Spike-frequency adapting neural ensembles: Beyond
    mean-adaptation and renewal theories. Neural Computation 19: 2958-3010.
    """

    default_parameters = {
        'a'        : Sequence([1.0]), # time histogram of parameter a of a gamma distribution (dimensionless)
        'b'        : Sequence([1.0]), # time histogram of parameter b of a gamma distribution (seconds)
        'tbins'    : Sequence([0.0]),   # time bins of the time histogram of a,b in units of ms
        'start'    : 0.0,                # Start time (ms)
        'duration' : 1e10                 # Duration of spike sequence (ms)
    }
    recordable = ['spikes']
    injectable = False
    synapse_types = ()      


class SpikeSourceArray(StandardCellType):
    """Spike source generating spikes at the times given in the spike_times array."""
    
    default_parameters = { 'spike_times' : Sequence([]) } # list or numpy array containing spike times in milliseconds.
    recordable = ['spikes']
    injectable = False
    synapse_types = ()    <|MERGE_RESOLUTION|>--- conflicted
+++ resolved
@@ -299,19 +299,11 @@
     }
 
 
-<<<<<<< HEAD
 class Izhikevich(StandardCellType):
     """
     Izhikevich spiking model with a quadratic non-linearity according to:
 
     E. Izhikevich (2003), IEEE transactions on neural networks, 14(6) 
-=======
-class Izikevich(StandardCellType):
-    """
-    Izikevich spiking model with a quadratic non-linearity according to:
-
-    E. Izikevich (2003), IEEE transactions on neural networks, 14(6) 
->>>>>>> 44767c49
 
     Synapses are modeled as dirac, as in the original model
     """
