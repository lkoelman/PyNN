--- conflicted
+++ resolved
@@ -439,13 +439,8 @@
 
         If `clear` is True, recorded data will be deleted from the `Population`.
         """
-<<<<<<< HEAD
-        logger.debug("Writing %s to %s [gather=%s, clear=%s]" % (variables, io, gather, clear))
+        logger.debug("Population %s is writing %s to %s [gather=%s, clear=%s]" % (self.label, variables, io, gather, clear))
         self.recorder.write(variables, io, gather, self._record_filter)
-=======
-        logger.debug("Population %s is writing variables %s to %s" % (self.label, variables, io))
-        self.recorder.write(variables, io, gather, self.record_filter)
->>>>>>> f481761e
 
     def get_data(self, variables='all', gather=True, clear=False):
         """
