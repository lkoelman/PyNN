--- conflicted
+++ resolved
@@ -11,13 +11,9 @@
 from pyNN.neuron.cells import (StandardIF, SingleCompartmentTraub,
                                RandomSpikeSource, VectorSpikeSource,
                                RandomGammaSpikeSource,
-<<<<<<< HEAD
+                               RandomPoissonRefractorySpikeSource,
                                BretteGerstnerIF, GsfaGrrIF, Izhikevich_,
                                GIFNeuron)
-=======
-                               RandomPoissonRefractorySpikeSource,
-                               BretteGerstnerIF, GsfaGrrIF, Izhikevich_)
->>>>>>> 32709083
 import logging
 
 logger = logging.getLogger("PyNN")
